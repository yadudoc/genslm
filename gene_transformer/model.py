--- conflicted
+++ resolved
@@ -10,11 +10,8 @@
 import pytorch_lightning as pl
 import torch
 from deepspeed.ops.adam import DeepSpeedCPUAdam, FusedAdam
-<<<<<<< HEAD
 from deepspeed.runtime.fp16.onebit.zoadam import ZeroOneAdam
-=======
 from deepspeed.profiling.flops_profiler.profiler import FlopsProfiler
->>>>>>> 9c79d44f
 from deepspeed.runtime.lr_schedules import WarmupLR
 from pytorch_lightning.callbacks import Callback, LearningRateMonitor, ModelCheckpoint
 from pytorch_lightning.loggers import WandbLogger
@@ -26,12 +23,9 @@
 from tqdm import tqdm
 from transformers import AutoConfig, AutoModelForCausalLM, PreTrainedTokenizerFast
 from transformers.utils import ModelOutput
-<<<<<<< HEAD
 from lightning_transformers.utilities.deepspeed import (
     enable_transformers_pretrained_deepspeed_sharding,
 )
-=======
->>>>>>> 9c79d44f
 
 from gene_transformer.blast import BLASTCallback
 from gene_transformer.config import ModelSettings, PathLike, throughput_config
@@ -72,23 +66,20 @@
         # loads from a json file like this: https://huggingface.co/google/reformer-enwik8/blob/main/config.json
         self.base_config = AutoConfig.from_pretrained(self.cfg.model_config_json)
 
-<<<<<<< HEAD
         # if generating, need to set up the model in the init
         if generation_flag:
             self.model = AutoModelForCausalLM.from_config(self.base_config)
 
     # @deepspeed.zero.Init()
-=======
-        if cfg.deepspeed_flops_profile:
-            self.flops_profiler = FlopsProfiler(self.model)
-
->>>>>>> 9c79d44f
+
     # def configure_sharded_model(self):
     #     self.model = AutoModelForCausalLM.from_config(self.base_config)
     def setup(self, stage):
         if not hasattr(self, "model"):
             enable_transformers_pretrained_deepspeed_sharding(self)
             self.model = AutoModelForCausalLM.from_config(self.base_config)
+            if cfg.deepspeed_flops_profile:
+                self.flops_profiler = FlopsProfiler(self.model)
 
     def get_dataset(self, data_path: PathLike) -> CachingH5Dataset:
         """Helper function to generate dataset."""
